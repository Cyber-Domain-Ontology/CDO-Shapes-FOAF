--- conflicted
+++ resolved
@@ -18,13 +18,6 @@
 
 top_srcdir := $(shell cd .. ; pwd)
 
-sh_owl_srcdir := $(top_srcdir)/dependencies/CDO-Shapes-OWL
-
-<<<<<<< HEAD
-RDF_TOOLKIT_JAR := $(sh_owl_srcdir)/lib/rdf-toolkit.jar
-
-=======
->>>>>>> 66dad9cf
 ttl_basenames := $(wildcard sh-*.ttl)
 
 all: \
